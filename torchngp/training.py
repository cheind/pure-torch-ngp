--- conflicted
+++ resolved
@@ -102,11 +102,7 @@
 ) -> tuple[torch.Tensor, torch.Tensor]:
     with torch.cuda.amp.autocast(enabled=use_amp):
         pred_color, pred_alpha = renderer.render_camera_views(
-<<<<<<< HEAD
             cam, n_samples_per_cam=n_samples_per_cam, booster=1
-=======
-            cam, n_samples_per_cam=n_samples_per_cam, booster=2
->>>>>>> 7dfc3581
         )
         pred_rgba = torch.cat((pred_color, pred_alpha), -1).permute(0, 3, 1, 2)
     return pred_rgba
